{
  "name": "computed-style-diff",
<<<<<<< HEAD
  "version": "1.0.1",
=======
  "version": "1.0.2",
>>>>>>> 2e49767e
  "main": "lib/style-diff.js",
  "author": "m3g4p0p",
  "license": "MIT",
  "scripts": {
    "build": "webpack --env.production",
    "watch": "webpack --watch",
    "prepare": "yarn build"
  },
  "devDependencies": {
    "@babel/core": "^7.0.0-beta.52",
    "@babel/plugin-proposal-object-rest-spread": "^7.0.0-beta.52",
    "@babel/preset-env": "^7.0.0-beta.52",
    "babel-eslint": "^8.2.5",
    "babel-loader": "^8.0.0-beta.4",
    "clean-webpack-plugin": "^0.1.19",
    "standard": "^11.0.1",
    "standard-loader": "^6.0.1",
    "webpack": "^4.15.0",
    "webpack-cli": "^3.0.8"
  },
  "standard": {
    "parser": "babel-eslint"
  }
}<|MERGE_RESOLUTION|>--- conflicted
+++ resolved
@@ -1,10 +1,6 @@
 {
   "name": "computed-style-diff",
-<<<<<<< HEAD
-  "version": "1.0.1",
-=======
   "version": "1.0.2",
->>>>>>> 2e49767e
   "main": "lib/style-diff.js",
   "author": "m3g4p0p",
   "license": "MIT",
